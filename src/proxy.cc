/*************************************************************************
 * Copyright (c) 2016-2022, NVIDIA CORPORATION. All rights reserved.
 *
 * See LICENSE.txt for license information
 ************************************************************************/

#include "comm.h"
#include "info.h"
#include "collectives.h"
#include "socket.h"
#include "shmutils.h"
#define ENABLE_TIMER 0
#include "timer.h"
#include "profiler.h"
#include "transport.h"

#include <sys/syscall.h>
#include <assert.h>
#include <unistd.h>
#include <sys/time.h>
#include <sched.h>
#include "timer_log.h"

#define NCCL_MAX_PROXY_CONNECTIONS (NCCL_MAX_LOCAL_RANKS+1)

enum { proxyRecv=0, proxySend=1 };
void* ncclProxyServiceUDS(void* _args);

static bool NeedProxy(int type, int pattern, int root, struct ncclRing* ring, int nranks) {
  if (pattern == ncclPatternRing || pattern == ncclPatternRingTwice) return true;

  /* In chains, one rank does not need a proxy. Let's figure out which one it is */
  /* Which index in the reorganized rings should we compare root against */
  const int myrank = 0, nextrank = 1, prevrank = nranks-1;
  int index = pattern == ncclPatternPipelineFrom ?
      /*                            no recv /  no send    if root = */
      /* bcast  */ (type == proxyRecv ?   myrank : nextrank ):
      /* reduce */ (type == proxyRecv ? prevrank :   myrank );
  int rank = ring->userRanks[index];
  return (root != rank);
}

#define PROXYARGS_ALLOCATE_SIZE NCCL_MAX_OPS
struct ncclProxyPool {
  struct ncclProxyPool *next;
  struct ncclProxyArgs elems[PROXYARGS_ALLOCATE_SIZE];
};

static void expectedProxyResponseFree(struct ncclProxyState* state) {
  struct ncclExpectedProxyResponse* elem = state->expectedResponses;
  struct ncclExpectedProxyResponse* prev = NULL;

  while (elem) {
    prev = elem;
    elem = elem->next;
    free(prev->respBuff);
    free(prev);
  }
}

static ncclResult_t expectedProxyResponseStore(struct ncclProxyState* state, void* opId, void* respBuff, int respSize, ncclResult_t res) {
  struct ncclExpectedProxyResponse* elem = state->expectedResponses;
  while (elem) {
    if (elem->opId == opId) {
      if (respSize != elem->respSize) {
        WARN("Mismatched response size for opId=%p", opId);
        return ncclInternalError;
      }

      if (elem->done) {
        WARN("Storing response for already completed opId=%p", opId);
        return ncclInternalError;
      }

      if (respSize > 0) {
        memcpy(elem->respBuff, respBuff, respSize);
        free(respBuff);
      }
      elem->done = true;
      elem->res  = res;
      return ncclSuccess;
    }
    elem = elem->next;
  }

  WARN("Proxy response for opId=%p doesn't match any expected response", opId);
  return ncclInternalError;
}

static ncclResult_t expectedProxyResponseEnqueue(struct ncclProxyState* state, void* opId, int respSize) {
  struct ncclExpectedProxyResponse* ex;
  NCCLCHECK(ncclCalloc(&ex, 1));
  ex->opId = opId;

  // Pre-alloc response buffer
  ex->respBuff = malloc(respSize);
  ex->respSize = respSize;
  ex->res      = ncclInternalError;
  ex->done     = false;

  // Enqueue
  struct ncclExpectedProxyResponse* list = state->expectedResponses;
  if (list == NULL) {
    state->expectedResponses = ex;
    return ncclSuccess;
  }
  while (list->next) list = list->next;
  list->next = ex;
  return ncclSuccess;
}

static ncclResult_t expectedProxyResponseDequeue(struct ncclProxyState* state, void* opId, void* respBuff, int* found) {
  struct ncclExpectedProxyResponse* elem = state->expectedResponses;
  struct ncclExpectedProxyResponse* prev = NULL;
  *found = 0;
  while (elem) {
    if ((elem->opId == opId) && elem->done) {
      if (prev == NULL) {
        state->expectedResponses = elem->next;
      } else {
        prev->next = elem->next;
      }
      memcpy(respBuff, elem->respBuff, elem->respSize);
      ncclResult_t res = elem->res;
      free(elem->respBuff);
      free(elem);
      *found = 1;
      return res;
    }
    prev = elem;
    elem = elem->next;
  }
  return ncclSuccess;
}

static ncclResult_t expectedProxyResponseRemove(struct ncclProxyState* state, void* opId) {
  struct ncclExpectedProxyResponse* elem = state->expectedResponses;
  struct ncclExpectedProxyResponse* prev = NULL;
  while (elem) {
    if (elem->opId == opId) {
      if (prev == NULL) {
        state->expectedResponses = elem->next;
      } else {
        prev->next = elem->next;
      }
      free(elem->respBuff);
      free(elem);
      return ncclSuccess;
    }
    prev = elem;
    elem = elem->next;
  }
  WARN("Couldn't find opId=%p", opId);
  return ncclInternalError;
}

static ncclResult_t asyncProxyOpEnqueue(struct ncclProxyLocalPeer* peer, ncclProxyAsyncOp* op) {
  ncclProxyAsyncOp* list = peer->asyncOps;
  if (list == NULL) {
    peer->asyncOps = op;
    return ncclSuccess;
  }
  while (list->next) list = list->next;
  list->next = op;
  return ncclSuccess;
}

static ncclResult_t asyncProxyOpDequeue(struct ncclProxyLocalPeer* peer, ncclProxyAsyncOp* op) {
  struct ncclProxyAsyncOp* elem = peer->asyncOps;
  struct ncclProxyAsyncOp* prev = NULL;
  while (elem) {
    if (elem->opId == op->opId) {
      if (prev == NULL) {
        peer->asyncOps = elem->next;
      } else {
        prev->next = elem->next;
      }

      if (elem->reqBuff) {
        free(elem->reqBuff);
      }
      if (elem->respBuff) {
        free(elem->respBuff);
      }
      free(elem);

      return ncclSuccess;
    }
    prev = elem;
    elem = elem->next;
  }
  if (op) {
    WARN("Attempting to dequeue nonexistent async opId=%p", op->opId);
  } else {
    WARN("Attempting to dequeue null operation");
  }
  return ncclInternalError;
}

static ncclResult_t allocateArgs(struct ncclProxyProgressState* state, struct ncclProxyArgs** argsptr) {
  struct ncclProxyArgs* elem;
  if (state->pool == NULL) {
    // Allocate a new pool of elements. Make sure we allocate the memory close
    // to the network thread
    struct ncclProxyPool* newPool;
    NCCLCHECK(ncclCalloc(&newPool, 1));

    struct ncclProxyArgs* newElems = newPool->elems;
    // Chain newly allocated elements
    for (int i=0; i<PROXYARGS_ALLOCATE_SIZE; i++) {
      if (i+1 < PROXYARGS_ALLOCATE_SIZE) newElems[i].next = newElems+i+1;
    }
    // Add them all to the pool list
    state->pool = newElems;
    // Save the pool memory block for later resource release
    newPool->next = state->pools;
    state->pools = newPool;
  }
  elem = state->pool;
  state->pool = state->pool->next;
  elem->next = elem->nextPeer = NULL;
  *argsptr = elem;
  return ncclSuccess;
}

//#define DEBUG_PROXY 1
#ifdef DEBUG_PROXY
#define DEBUG_PROXY_PRINT printf
#else
#define DEBUG_PROXY_PRINT(...)
#endif

#define OP_INDEX(op) ((op) ? (op)-state->pools->elems : -1)
#define OP_SEEN 0x100000

ncclResult_t getOpIndex(struct ncclProxyArgs* op, struct ncclProxyProgressState* state, int* poolIndex, int* opIndex) {
  struct ncclProxyPool* pool = state->pools;
  int p = 0;
  while (pool) {
    uint64_t o = op-pool->elems;
    if (o < PROXYARGS_ALLOCATE_SIZE) {
      *opIndex = o;
      *poolIndex = p;
      return ncclSuccess;
    }
    pool = pool->next;
    p++;
  }
  WARN("Could not find pool of op %p", op);
  return ncclInternalError;
}

ncclResult_t printProxyOp(struct ncclProxyArgs* op, int poolIndex, int opIndex) {
  printf("[%d-%d|%ld| %s", poolIndex, opIndex, op->opCount, op->pattern == ncclPatternSend ? "Send" : op->pattern == ncclPatternRecv ? "Recv" : "Coll");
  for (int s=0; s<op->nsubs; s++) {
    struct ncclProxySubArgs* sub = op->subs+s;
    if (op->state == ncclProxyOpProgress) {
      char status = ' ';
      if (op->pattern == ncclPatternRecv) {
        if (sub->posted < sub->nsteps && sub->posted < sub->done + NCCL_STEPS) status = 'I'; // Init
        else if (sub->received < sub->posted) status = 'R'; // Receiving
        else if (sub->received < sub->transmitted) status = 'R'; // Receiving
        else if (sub->transmitted < sub->received) status = 'F'; // Flushing
        else if (sub->done < sub->transmitted) status = 'G'; // Waiting on GPU
        else status = 'D'; // Done
      } else if (op->pattern == ncclPatternSend) {
        if (sub->posted < sub->nsteps && sub->posted < sub->done + NCCL_STEPS) status = 'I'; // Init
        else if (sub->transmitted < sub->posted) status = 'G'; // Waiting on GPU
        else if (sub->done < sub->transmitted) status = 'S'; // Sending
        else status = 'D'; // Done
      }
      printf(" %d%c/%d", sub->peer, status, sub->channelId);
    } else {
      printf(" %d/%d", sub->peer, sub->channelId);
    }
  }
  printf("]");
  return ncclSuccess;
}
ncclResult_t dumpProxyState(struct ncclProxyProgressState* state) {
  struct ncclProxyArgs* op = state->active;
  int poolIndex, opIndex;
  printf("ACTIVE OPS\n");
  while (op) {
    NCCLCHECK(getOpIndex(op, state, &poolIndex, &opIndex));
    if (op->state & OP_SEEN) {
      WARN("List loop at element %d-%d", poolIndex, opIndex);
    }
    NCCLCHECK(printProxyOp(op, poolIndex, opIndex));
    op->state |= OP_SEEN;
    printf("\n");
    struct ncclProxyArgs* nextOp = op->nextPeer;
    while (nextOp) {
      NCCLCHECK(getOpIndex(nextOp, state, &poolIndex, &opIndex));
      if (nextOp->state & OP_SEEN) {
        WARN("List loop at element %d-%d", poolIndex, opIndex);
      }
      printf("| `-> ");
      NCCLCHECK(printProxyOp(nextOp, poolIndex, opIndex));
      nextOp->state |= OP_SEEN;
      printf("\n");
      if (nextOp->next) {
        WARN("Inactive op has next set!");
      }
      nextOp = nextOp->nextPeer;
    }
    if (op->nextPeer == NULL) printf("|\n");
    op = op->next;
    printf("v\n");
  }
  printf("[X]\n");

# if 0
  printf("FREE OPS\n");
  op = state->pool;
  while (op) {
    NCCLCHECK(getOpIndex(op, state, &poolIndex, &opIndex));
    if (op->state & OP_SEEN) {
      WARN("List loop at element %d-%d", poolIndex, opIndex);
    }
    NCCLCHECK(printProxyOp(op, poolIndex, opIndex));
    op->state |= OP_SEEN;
    printf("->");
    op = op->next;
  }
  printf("[X]\n");
#else
  op = state->pool;
  while (op) {
    NCCLCHECK(getOpIndex(op, state, &poolIndex, &opIndex));
    if (op->state & OP_SEEN) {
      WARN("List loop at element %d-%d", poolIndex, opIndex);
    }
    op->state |= OP_SEEN;
    op = op->next;
  }
#endif

  struct ncclProxyPool* pool = state->pools;
  poolIndex = 0;
  while (pool) {
    struct ncclProxyArgs* elem = pool->elems;
    for (int e=0; e<PROXYARGS_ALLOCATE_SIZE; e++, elem++) {
      if ((elem->state & OP_SEEN) == 0) {
        printf("Elem %d-%d is not in any list:\n", poolIndex, e);
        NCCLCHECK(printProxyOp(elem, poolIndex, e));
        printf("\n");
      } else {
        elem->state -= OP_SEEN;
      }
    }
    pool = pool->next;
    poolIndex++;
  }
  return ncclSuccess;
}

static ncclResult_t ncclProxyOpToArgs(struct ncclProxyOp* op, struct ncclProxyArgs* args, int subIndex) {
  struct ncclProxySubArgs* sub = args->subs+subIndex;
  if (subIndex >= NCCL_PROXY_MAX_SUBS) {
    WARN("Proxy append out of bounds");
    return ncclInternalError;
  }
  //memset(sub, 0, sizeof(struct ncclProxySubArgs));
  sub->connection = op->connection;
  sub->channelId = op->channelId;
  sub->nsteps = op->nsteps;
  sub->nbytes = op->nbytes;
  sub->chunkSize = op->chunkSize;
  sub->offset = 0;
  sub->loopSize = op->loopSize;
  sub->loopOffset = op->loopOffset;
  sub->isOneRPN = op->isOneRPN;
  sub->peer = op->peer;
  sub->reg = op->reg;
  sub->sendMhandle = op->sendMhandle;
  sub->recvMhandle = op->recvMhandle;
  sub->sendbuff = op->sendbuff;
  sub->recvbuff = op->recvbuff;
  sub->needRollback = false;
  sub->hasRollback = false;
  sub->eActivationMask = op->eActivationMask;
  sub->taskEventHandle = op->taskEventHandle;
  sub->rank = op->rank;
  sub->pid = op->pid;
  sub->profilerContext = op->profilerContext;
  sub->ringAlgo = op->ringAlgo;
  sub->workCounter = op->workCounter;
  args->nsubs = subIndex+1;
  if (subIndex) {
    if ((args->sliceSteps != op->sliceSteps) ||
        (args->chunkSteps != op->chunkSteps) ||
        (args->protocol != op->protocol) ||
        (args->dtype != op->dtype) ||
        (args->redOp != op->redOp) ||
        (args->coll != op->coll)) {
      WARN("Proxy append mismatch");
      return ncclInternalError;
    }
    if (args->state != ncclProxyOpReady) {
      WARN("Proxy append on running operation");
      return ncclInternalError;
    }
    return ncclSuccess;
  }
  //memset(&args->progress, 0, sizeof(struct ncclProxyArgs)-offsetof(struct ncclProxyArgs, progress));
  args->done = 0;
  args->opCount = op->opCount;
  args->sliceSteps = op->sliceSteps;
  args->chunkSteps = op->chunkSteps;
  args->chunkSize = op->chunkSize;
  args->dtype = op->dtype;
  args->redOp = op->redOp;
  args->pattern = op->pattern;
  args->protocol = op->protocol;
  args->coll = op->coll;
  args->algorithm = op->algorithm;
  args->specifics = op->specifics;
  args->state = ncclProxyOpReady;
  args->progress = op->connection->tcomm->proxyProgress;
  args->proxyAppendPtr = op->connection->proxyAppendPtr;
<<<<<<< HEAD
  args->ncclFuncTimes = op->ncclFuncTimes;
  args->peerRank = op->peerRank;
  args->groupHash = op->groupHash;
  args->rank = op->rank;
=======

  // args fields for Pass SM.
  args->syncCond = op->syncCond;
  // p2p registed, set args->reg to the reg pointer
  args->reg=op->regp;
>>>>>>> e5d2fd76
  return ncclSuccess;
}

static ncclResult_t ProxyAppend(struct ncclProxyProgressState* state, struct ncclProxyOp* op) {
  struct ncclProxyConnection* connection = op->connection;
  int shared = connection->shared;
  struct ncclProxyArgs* args = *connection->proxyAppendPtr;

  if (args) {
    if (shared && args->opCount == op->opCount) {
      NCCLCHECK(ncclProxyOpToArgs(op, args, args->nsubs));
      DEBUG_PROXY_PRINT("Insert (%d/%5ld/%5ld) as group with %5ld\n", shared, args->opCount, op->opCount, OP_INDEX(args));
    } else {
      struct ncclProxyArgs* prevArgs = args;
      NCCLCHECK(allocateArgs(state, &args));
      NCCLCHECK(ncclProxyOpToArgs(op, args, 0));
      prevArgs->nextPeer = args;
      DEBUG_PROXY_PRINT("Insert  %5ld (%d/%5ld/%5ld) as nextPeer of %5ld\n", OP_INDEX(args), shared, prevArgs->opCount, args->opCount, OP_INDEX(prevArgs));
      *(args->proxyAppendPtr) = args;
    }
  } else {
    // Nothing running for that peer. Add to the list
    NCCLCHECK(allocateArgs(state, &args));
    NCCLCHECK(ncclProxyOpToArgs(op, args, 0));
    if (state->active == NULL) {
      // Create the list
      DEBUG_PROXY_PRINT("Insert  %5ld (%d/%5ld) as first element\n", OP_INDEX(args), shared, args->opCount);
      state->active = args;
    } else {
      // Append element at the end of the list
      struct ncclProxyArgs* last = state->active;
      while (last->next) last = last->next;
      last->next = args;
      DEBUG_PROXY_PRINT("Insert  %5ld (%d/%5ld) as last element\n", OP_INDEX(args), shared, args->opCount);
    }
    *(args->proxyAppendPtr) = args;
  }
  return ncclSuccess;
}

ncclResult_t ncclProxyPost(struct ncclProxyOpsPool* pool, int nextOps, int nextOpsEnd) {
  pthread_mutex_lock(&pool->mutex);
  if (pool->nextOps == -1) {
    pool->nextOps = nextOps;
    pthread_cond_signal(&pool->cond);
  } else {
    pool->ops[pool->nextOpsEnd].next = nextOps;
  }
  pool->nextOpsEnd = nextOpsEnd;
  pthread_mutex_unlock(&pool->mutex);
  return ncclSuccess;
}

static ncclResult_t ncclLocalOpAppend(struct ncclComm* comm, struct ncclProxyConnector* proxyConn, struct ncclProxyOp* proxyOp) {
  int tpLocalRank = comm->topParentLocalRanks[comm->localRank];
  struct ncclProxyOps* proxyOps = comm->proxyState->proxyOps;
  if (proxyOps == NULL) return ncclInternalError;
  proxyOps += proxyConn->tpLocalRank;
  struct ncclProxyOpsPool* pool = proxyOps->pool;

  TIME_START(0);
  int opIndex = proxyOps->freeOp;
  struct ncclProxyOp* op;
  if (opIndex != -1) {
    op = pool->ops+opIndex;
    proxyOps->freeOp = op->next;
  } else {
    int freeOp;
    while ((freeOp = pool->freeOps[tpLocalRank]) == -1) sched_yield();
    int freeOpNew;
    while ((freeOpNew = __sync_val_compare_and_swap(pool->freeOps+tpLocalRank, freeOp, -1)) != freeOp) freeOp = freeOpNew;
    opIndex = freeOp;
    op = pool->ops+opIndex;
    proxyOps->freeOp = op->next;
  }
  if (op->next != -1) __builtin_prefetch(pool->ops+op->next); // Prefetch next free op
  memcpy(op, proxyOp, sizeof(struct ncclProxyOp));
  if (proxyOp->ringAlgo) proxyOp->ringAlgo->incRefCount();
  op->next = -1;
  op->connection = proxyConn->connection;
  if (proxyOps->nextOps == -1) {
    proxyOps->nextOps = proxyOps->nextOpsEnd = opIndex;
  } else {
    pool->ops[proxyOps->nextOpsEnd].next = opIndex;
    proxyOps->nextOpsEnd = opIndex;
  }
  if (++proxyOps->count == MAX_OPS_PER_PEER) {
    // Post what we have so far to free some ops in the pool
    // Do not post last operations as we could have more coming with the same opCount, and posting
    // them in different batches would break proxyArgs aggregation with subs.
    uint64_t lastOpCount = pool->ops[proxyOps->nextOpsEnd].opCount;
    int lastOp = -1;
    int toSend = 0;
    int ops = 0;
    for (int op= proxyOps->nextOps; op != proxyOps->nextOpsEnd; op=pool->ops[op].next) {
      ops++;
      if (pool->ops[op].opCount != lastOpCount) {
        lastOp = op;
        toSend = ops;
      }
    }
    if (lastOp == -1) {
      WARN("Unable to post incomplete proxy op chain %d..%d (opCount %ld)", proxyOps->nextOps, proxyOps->nextOpsEnd, lastOpCount);
      return ncclInternalError;
    }
    // Cut chain at lastOp
    int nextOps = proxyOps->nextOps;
    proxyOps->nextOps = pool->ops[lastOp].next;
    pool->ops[lastOp].next = -1;
    NCCLCHECK(ncclProxyPost(proxyOps->pool, nextOps, lastOp));
    proxyOps->count -= toSend;
  }
  TIME_STOP(0);
  return ncclSuccess;
}

static void incWorkCounter(struct ncclComm* comm, struct ncclProxyOp* op) {
  op->workCounter = (op->incWorkCounter) ? ++comm->profiler.workCounter[op->channelId] : comm->profiler.workCounter[op->channelId];
}

static ncclResult_t SaveProxyProfiler(struct ncclComm* comm, struct ncclProxyOp* op, bool* justInquire) {
  struct ncclProxyConnector* proxyConn = (op->coll == ncclFuncRecv) ? &comm->profiler.recvProxyConn[op->channelId] : &comm->profiler.sendProxyConn[op->channelId];
  if (justInquire) {
    *justInquire = true;
    if (!comm->planner.persistent) incWorkCounter(comm, op);
  } else {
    op->sendbuff = (uint8_t *)comm->profiler.workStarted;
    op->recvbuff = (uint8_t *)comm->profiler.workCompleted;
    // Ensure that in graph capturing the proxy workCounter is incremented to keep up with kernel workCounter
    if (comm->planner.persistent) incWorkCounter(comm, op);
    NCCLCHECK(ncclLocalOpAppend(comm, proxyConn, op));
  }
  return ncclSuccess;
}

static ncclResult_t SaveProxy(struct ncclComm* comm, struct ncclChannel* channel, int type, int peer, struct ncclProxyOp* op, int connIndex, bool* justInquire) {
  if (peer < 0) return ncclSuccess;
  op->peerRank = peer;
  op->rank = comm->rank;

  struct ncclChannelPeer* peerComm = channel->peers[peer];
  struct ncclConnector* connector = type == proxyRecv ? peerComm->recv+connIndex : peerComm->send+connIndex;
  if (connector->transportComm == NULL) {
    WARN("Rank %d has no transport for %s peer %d on channel %d/%d", comm->rank,
        type == proxyRecv ? "recv" : "send", peer, channel->id, connIndex);
    return ncclInternalError;
  }
  if (connector->proxyConn.proxyProgress == NULL) return ncclSuccess;

  if (justInquire) *justInquire = true;
  else {
    op->peer = peer;
    NCCLCHECK(ncclLocalOpAppend(comm, &connector->proxyConn, op));
  }
  return ncclSuccess;
}

// justInquire != nullptr means don't actually do anything, just assertain need of
// ncclProxySaveOp for this op.
ncclResult_t ncclProxySaveOp(struct ncclComm* comm, struct ncclProxyOp* op, bool* justInquire) {
  struct ncclChannel* channel = &comm->channels[op->channelId];
  if (justInquire) *justInquire = false;
  switch (op->pattern) {
  case ncclPatternRing:
  case ncclPatternRingTwice:
  case ncclPatternPipelineFrom:
  case ncclPatternPipelineTo: {
      struct ncclRing* ring = &channel->ring;
      if (NeedProxy(proxyRecv, op->pattern, op->root, ring, comm->nRanks)) {
        NCCLCHECK(SaveProxy(comm, channel, proxyRecv, ring->prev, op, 0, justInquire));
      }
      if (NeedProxy(proxySend, op->pattern, op->root, ring, comm->nRanks)) {
        NCCLCHECK(SaveProxy(comm, channel, proxySend, ring->next, op, 0, justInquire));
      }
    } break;
  case ncclPatternTreeUp:
  case ncclPatternTreeDown:
  case ncclPatternTreeUpDown: {
      if (op->pattern != ncclPatternTreeDown) { // Tree up
        struct ncclTree* tree = &channel->tree;
        for (int i=0; i<NCCL_MAX_TREE_ARITY; i++) {
          NCCLCHECK(SaveProxy(comm, channel, proxyRecv, tree->down[i], op, 0, justInquire));
        }
        NCCLCHECK(SaveProxy(comm, channel, proxySend, tree->up, op, 0, justInquire));
      }
      if (op->pattern != ncclPatternTreeUp) { // Tree down
        struct ncclTree* tree = &channel->tree;
        for (int i=0; i< NCCL_MAX_TREE_ARITY; i++) {
          NCCLCHECK(SaveProxy(comm, channel, proxySend, tree->down[i], op, 0, justInquire));
        }
        NCCLCHECK(SaveProxy(comm, channel, proxyRecv, tree->up, op, 0, justInquire));
      }
    } break;
  case ncclPatternCollnetChain: {
      NCCLCHECK(SaveProxy(comm, channel, proxySend, channel->collnetChain.up, op, 1, justInquire));
      NCCLCHECK(SaveProxy(comm, channel, proxyRecv, channel->collnetChain.up, op, 0, justInquire));
    } break;
  case ncclPatternCollnetDirect: {
      NCCLCHECK(SaveProxy(comm, channel, proxySend, channel->collnetDirect.out, op, 1, justInquire));
      NCCLCHECK(SaveProxy(comm, channel, proxyRecv, channel->collnetDirect.out, op, 0, justInquire));
    } break;
  case ncclPatternNvls: {
      NCCLCHECK(SaveProxy(comm, channel, proxySend, channel->nvls.out, op, 1, justInquire));
      NCCLCHECK(SaveProxy(comm, channel, proxyRecv, channel->nvls.out, op, 0, justInquire));
    } break;
  case ncclPatternNvlsTree: {
      NCCLCHECK(SaveProxy(comm, channel, proxyRecv, channel->nvls.treeDown[1], op, 0, justInquire));
      NCCLCHECK(SaveProxy(comm, channel, proxyRecv, channel->nvls.treeDown[2], op, 0, justInquire));
      NCCLCHECK(SaveProxy(comm, channel, proxySend, channel->nvls.treeUp, op, 0, justInquire));
      NCCLCHECK(SaveProxy(comm, channel, proxySend, channel->nvls.treeDown[1], op, 0, justInquire));
      NCCLCHECK(SaveProxy(comm, channel, proxySend, channel->nvls.treeDown[2], op, 0, justInquire));
      NCCLCHECK(SaveProxy(comm, channel, proxyRecv, channel->nvls.treeUp, op, 0, justInquire));
    } break;
  case ncclPatternPatUp: {
      // Run full algorithm to count the number of steps for each peer.
      ncclResult_t result = ncclSuccess;
      const ssize_t size = op->nbytes/comm->nRanks;
      const int rank = comm->rank, nranks = comm->nRanks;
      int *nstepsSend = NULL, *nstepsRecv = NULL;
      PatRSAlgorithm<char> algo(op->chunkSize, NCCL_STEPS, 16, 0, size, size, op->chunkSize, rank, nranks);
      NCCLCHECKGOTO(ncclCalloc(&nstepsSend, log2Up(nranks)), result, exit_pat_up);
      NCCLCHECKGOTO(ncclCalloc(&nstepsRecv, log2Up(nranks)), result, exit_pat_up);

      struct ncclPatStep ps;
      do {
        algo.getNextOp(&ps);
        if (ps.flags & PatSkipped) continue;
        if (ps.recvDim != -1 && ps.postRecv) nstepsRecv[ps.recvDim]++;
        if (ps.sendDim != -1 && ps.postSend) nstepsSend[ps.sendDim]++;
      } while (ps.last != 2);
      for (int i=0; i<log2Up(nranks); i++) {
        if (nstepsSend[i]) {
          int sendPeer = (rank + (1<<i)) % nranks;
          op->nsteps = nstepsSend[i];
          NCCLCHECKGOTO(SaveProxy(comm, channel, proxySend, sendPeer, op, 0, justInquire), result, exit_pat_up);
        }
        if (nstepsRecv[i]) {
          int recvPeer = (rank - (1<<i) + nranks) % nranks;
          op->nsteps = nstepsRecv[i];
          NCCLCHECKGOTO(SaveProxy(comm, channel, proxyRecv, recvPeer, op, 0, justInquire), result, exit_pat_up);
        }
      }
    exit_pat_up:
      free(nstepsSend);
      free(nstepsRecv);
      NCCLCHECK(result);
    } break;
  case ncclPatternPatDown: {
      // Run full algorithm to count the number of steps for each peer.
      ncclResult_t result = ncclSuccess;
      const ssize_t size = op->nbytes/comm->nRanks;
      const int rank = comm->rank, nranks = comm->nRanks;
      int *nstepsSend = NULL, *nstepsRecv = NULL;
      PatAGAlgorithm<char> algo(op->chunkSize, NCCL_STEPS, 16, 0, size, size, op->chunkSize, rank, nranks);
      NCCLCHECKGOTO(ncclCalloc(&nstepsSend, log2Up(nranks)), result, exit_pat_down);
      NCCLCHECKGOTO(ncclCalloc(&nstepsRecv, log2Up(nranks)), result, exit_pat_down);

      struct ncclPatStep ps;
      do {
        algo.getNextOp(&ps);
        if (ps.flags & PatSkipped) continue;
        if (ps.recvDim != -1 && ps.postRecv) nstepsRecv[ps.recvDim]++;
        if (ps.sendDim != -1 && ps.postSend) nstepsSend[ps.sendDim]++;
      } while (ps.last != 2);
      for (int i=0; i<log2Up(nranks); i++) {
        if (nstepsSend[i]) {
          int sendPeer = (rank - (1<<i) + nranks) % nranks;
          op->nsteps = nstepsSend[i];
          NCCLCHECKGOTO(SaveProxy(comm, channel, proxySend, sendPeer, op, 0, justInquire), result, exit_pat_down);
        }
        if (nstepsRecv[i]) {
          int recvPeer = (rank + (1<<i)) % nranks;
          op->nsteps = nstepsRecv[i];
          NCCLCHECKGOTO(SaveProxy(comm, channel, proxyRecv, recvPeer, op, 0, justInquire), result, exit_pat_down);
        }
      }
    exit_pat_down:
      free(nstepsSend);
      free(nstepsRecv);
      NCCLCHECK(result);
    } break;
  case ncclPatternSend:
  case ncclPatternRecv: {
      if (op->root == comm->rank) return ncclSuccess;
      NCCLCHECK(SaveProxy(comm, channel, op->pattern == ncclPatternSend ? proxySend : proxyRecv, op->root, op, 1, justInquire));
    } break;
  case ncclPatternProfiler: {
      if (ncclProfilerNeedsProxy(comm, op)) NCCLCHECK(SaveProxyProfiler(comm, op, justInquire));
      else incWorkCounter(comm, op);
    } break;
  }
  return ncclSuccess;
}

static ncclResult_t removeOp(struct ncclProxyProgressState* state, struct ncclProxyArgs** opPtr, struct ncclProxyArgs** prevOpPtr) {
  struct ncclProxyArgs* freeOp = *opPtr;
  struct ncclProxyArgs* next = freeOp->next;
  DEBUG_PROXY_PRINT("Remove %ld -> %ld -> %ld\n", OP_INDEX(*prevOpPtr), OP_INDEX(freeOp), OP_INDEX(next));
  *opPtr = next;
  if (freeOp->nextPeer) {
    // replace op by nextPeer
    struct ncclProxyArgs* nextPeer = freeOp->nextPeer;
    if (*prevOpPtr) {
      (*prevOpPtr)->next = nextPeer;
    } else {
      state->active = nextPeer;
    }
    nextPeer->next = next;
    *(prevOpPtr) = nextPeer;
  } else {
    *(freeOp->proxyAppendPtr) = NULL;
    if (*prevOpPtr) {
      (*prevOpPtr)->next = next;
    } else {
      state->active = next;
    }
  }
  freeOp->next = state->pool;
  state->pool = freeOp;
  DEBUG_PROXY_PRINT("Removed %5ld (%5ld) : ", OP_INDEX(freeOp), OP_INDEX(*freeOp->proxyAppendPtr));
#ifdef DEBUG_PROXY
  NCCLCHECK(dumpProxyState(state));
#endif
  return ncclSuccess;
}

static ncclResult_t progressOps(struct ncclProxyState* proxyState, struct ncclProxyProgressState* state, struct ncclProxyArgs* opStart, int* idle) {
  struct ncclProxyArgs* prevOp = NULL;
  struct ncclProxyArgs* op = opStart;
  while (op) {
    if (op->state == ncclProxyOpNone) return ncclInternalError;
    TIME_START(0); TIME_START(1);
    ncclResult_t ret = op->progress(proxyState, op);
    if (op->idle) { TIME_STOP(1); TIME_CANCEL(0); } else { TIME_CANCEL(1); TIME_STOP(0); }
    *idle &= op->idle;
    if (op->state == ncclProxyOpNone || ret != ncclSuccess) {
      TIME_START(2);
      NCCLCHECK(removeOp(state, &op, &prevOp));
      TIME_STOP(2);
    } else {
      prevOp = op;
      op = op->next;
    }
  }
  return ncclSuccess;
}

NCCL_PARAM(ProxyAppendBatchSize, "PROXY_APPEND_BATCH_SIZE", 16);

static ncclResult_t ncclProxyGetPostedOps(struct ncclProxyState* proxyState, int* added) {
  struct ncclProxyProgressState* state = &proxyState->progressState;
  if (state->opsPool == NULL) return ncclInternalError;
  struct ncclProxyOpsPool* pool = state->opsPool;

  if (state->nextOps != -1) goto process_nextops;

  void* eHandle;
  // If we have ops to progress, no need to block waiting for something to arrive or even wait for the lock
  // to be available. Exit, continue progress, and come back later.
  if (state->active != NULL && (pool->nextOps == -1 || pthread_mutex_trylock(&pool->mutex) != 0)) return ncclSuccess;

  if (state->active == NULL) {
    pthread_mutex_lock(&pool->mutex);
    if (pool->nextOps == -1 && !state->stop) {
      ncclProfilerStartProxyCtrlEvent(proxyState->profilerContext, &eHandle);
      ncclProfilerRecordProxyCtrlEventState(eHandle, 0, ncclProfilerProxyCtrlSleep);
      pthread_cond_wait(&pool->cond, &pool->mutex);
      ncclProfilerRecordProxyCtrlEventState(eHandle, 0, ncclProfilerProxyCtrlWakeup);
      ncclProfilerStopProxyCtrlEvent(eHandle);
    }
  }
  state->nextOps = pool->nextOps;
  pool->nextOps = pool->nextOpsEnd = -1;
  pthread_mutex_unlock(&pool->mutex);

process_nextops:
  ncclProfilerStartProxyCtrlEvent(proxyState->profilerContext, &eHandle);
  ncclProfilerRecordProxyCtrlEventState(eHandle, 0, ncclProfilerProxyCtrlAppend);
  TIME_START(2);
  int freeOp[NCCL_MAX_PROXY_CONNECTIONS];
  int freeOpEnd[NCCL_MAX_PROXY_CONNECTIONS];
  for (int i = 0; i < proxyState->tpLocalnRanks; i++) freeOp[i] = -1;

  uint64_t lastOpCount = 0;
  int lastPeer = -1;
  int count = 0;
  for (int opIndex = state->nextOps; opIndex != -1;) {
    struct ncclProxyOp* peerOp = pool->ops+opIndex;
    int peer = opIndex / MAX_OPS_PER_PEER;
    if ((lastOpCount && peerOp->opCount != lastOpCount) || ((lastPeer != -1) && peer != lastPeer)) count++;
    if (count == ncclParamProxyAppendBatchSize()+1) break;
    lastOpCount = peerOp->opCount;
    lastPeer = peer;
    if (peerOp->connection == NULL) return ncclInternalError;
    if (peerOp->next != -1) __builtin_prefetch(pool->ops+peerOp->next);
    NCCLCHECK(ProxyAppend(state, peerOp));
    (*added)++;
    int lastOpIndex = opIndex;
    opIndex = peerOp->next;
    // Return op to peer pool
    if (freeOp[peer] == -1) {
      freeOpEnd[peer] = lastOpIndex;
    } else {
      peerOp->next = freeOp[peer];
    }
    freeOp[peer] = lastOpIndex;
    state->nextOps = opIndex;
  }

  for (int i = 0; i < proxyState->tpLocalnRanks; i++) {
    if (freeOp[i] == -1) continue;
    int newFree = freeOp[i];
    int oldFree = pool->freeOps[i];
    // Coverity gets confused by the complex code structure here.  The previous "for" loop ensures that freeOpEnd[i]
    // is initialized so long as freeOp[i] is initialized (is not -1).  In the current loop we filter out uninitialized
    // freeOp[i], hence ensuring that freeOpEnd[i] is also initialized.
    // coverity[uninit_use:FALSE]
    pool->ops[freeOpEnd[i]].next = oldFree;
    if (oldFree == -1) {
      // Nothing for the main thread to consume, we can set it.
      pool->freeOps[i] = newFree;
    } else {
      // The main thread may recycle free ops at any time, replace the freeOps value atomically and check it worked.
      int swap = __sync_val_compare_and_swap(pool->freeOps+i, oldFree, newFree);
      if (swap != oldFree) {
        if (swap != -1) return ncclInternalError;
        // Ops were recycled while we were trying to swap, just set the value directly now.
        pool->ops[freeOpEnd[i]].next = -1;
        pool->freeOps[i] = newFree;
      }
    }
  }
  ncclProfilerRecordProxyCtrlEventState(eHandle, *added, ncclProfilerProxyCtrlAppendEnd);
  ncclProfilerStopProxyCtrlEvent(eHandle);
  TIME_STOP(2);
  return ncclSuccess;
}

#include <signal.h>
static ncclProxyProgressState* ncclLastProxyState;
void ncclDumpProxyState(int signal) {
  dumpProxyState(ncclLastProxyState);
}

NCCL_PARAM(CreateThreadContext, "CREATE_THREAD_CONTEXT", 0);
static int setProxyThreadContext(struct ncclProxyState* proxyState) {
#if CUDART_VERSION >= 11030
  static int createThreadContext = -1;

  if (createThreadContext == -1) {
    createThreadContext = ncclParamCreateThreadContext();
    if (createThreadContext) {
      if (CUPFN(cuCtxCreate) == nullptr || CUPFN(cuCtxDestroy) == nullptr || CUPFN(cuCtxSetCurrent) == nullptr) {
        WARN("Unable to create thread context due to old driver, disabling.");
        createThreadContext = 0;
        goto exit;
      }
    }
  }
  if (createThreadContext) {
    if (proxyState->cudaCtx == NULL) {
      if (CUPFN(cuCtxCreate(&proxyState->cudaCtx,
                            NULL, 0, CU_CTX_SCHED_SPIN|CU_CTX_MAP_HOST, proxyState->cudaDev)) != CUDA_SUCCESS) {
        WARN("Failed to create CUDA context on device %d", proxyState->cudaDev);
        createThreadContext = 0;
        goto exit;
      }
    } else {
      if (CUPFN(cuCtxSetCurrent(proxyState->cudaCtx)) != CUDA_SUCCESS) {
        WARN("Failed to set CUDA context on device %d", proxyState->cudaDev);
        goto exit;
      }
    }
    return 1;
  }
exit:
#endif
  return 0;
}

// Set to SIGUSR1 or SIGUSR2 to help debug proxy state during hangs
NCCL_PARAM(ProxyDumpSignal, "PROXY_DUMP_SIGNAL", -1);
NCCL_PARAM(ProgressAppendOpFreq, "PROGRESS_APPENDOP_FREQ", 8);

void* ncclProxyProgress(void *proxyState_) {
  struct ncclProxyState* proxyState = (struct ncclProxyState*)proxyState_;
  if (setProxyThreadContext(proxyState)) {
    INFO(NCCL_INIT, "[Proxy Progress] Set CUDA context on device %d", proxyState->cudaDev);
  } else if (cudaSetDevice(proxyState->cudaDev) != cudaSuccess) {
    WARN("[Proxy Progress] Failed to set CUDA device %d", proxyState->cudaDev);
  }
  // if (CPU_COUNT(&comm->cpuAffinity)) sched_setaffinity(0, sizeof(cpu_set_t), &comm->cpuAffinity);

  INFO(NCCL_INIT, "[Proxy Progress] Device %d CPU core %d", proxyState->cudaDev, sched_getcpu());

  struct ncclProxyProgressState* state = &proxyState->progressState;
  state->nextOps = -1;
  const int sig = ncclParamProxyDumpSignal();
  if (sig != -1) signal(sig, ncclDumpProxyState);
  ncclLastProxyState = state;
  char threadName[NCCL_THREAD_NAMELEN];
  snprintf(threadName, NCCL_THREAD_NAMELEN, "NCCL Progress%2d", proxyState->cudaDev);
  nvtxNameOsThreadA(syscall(SYS_gettid), threadName);

  int lastIdle = 0;
  /* Too frequent call of ncclProxyGetPostedOps() will result in perf regression for small message
   * communication. proxyOpAppendCounter is a counter that helps us decide if we need to append proxy ops.
   * After each progress, proxyOpAppendCounter will increase by 1 and compare with environment variable
   * ncclParamProgressAppendOpFreq(). If they are equal, we will append proxy ops. This will decrease the
   * frequency of calling ncclProxyGetPostedOps() and reduce the perf impact. */
  int proxyOpAppendCounter = 0;
  do {
    int idle = 1;
    ncclResult_t ret = progressOps(proxyState, state, state->active, &idle);
    if (ret != ncclSuccess) {
      __atomic_store_n(&proxyState->asyncResult, ret, __ATOMIC_RELEASE);
      INFO(NCCL_ALL,"%s:%d -> %d [Progress Thread]", __FILE__, __LINE__, ret);
      break;
    }
    void* eHandle;
    ncclProfilerStartProxyCtrlEvent(proxyState->profilerContext, &eHandle);
    if (lastIdle == 0 && idle == 1) ncclProfilerRecordProxyCtrlEventState(eHandle, 0, ncclProfilerProxyCtrlIdle);
    if (lastIdle == 1 && idle == 0) ncclProfilerRecordProxyCtrlEventState(eHandle, 0, ncclProfilerProxyCtrlActive);
    ncclProfilerStopProxyCtrlEvent(eHandle);
    if (idle || !state->active || (++proxyOpAppendCounter == ncclParamProgressAppendOpFreq())) {
      int added = 0;
      proxyOpAppendCounter = 0;
      TIME_START(3);
      ret = ncclProxyGetPostedOps(proxyState, &added);
      if (added) { TIME_STOP(3); } else { TIME_CANCEL(3); }
      if (ret != ncclSuccess) {
        __atomic_store_n(&proxyState->asyncResult, ret, __ATOMIC_RELEASE);
        INFO(NCCL_ALL,"%s:%d -> %d [Progress Thread]", __FILE__, __LINE__, ret);
      }
      if (added == 0) {
        sched_yield(); // No request progressed. Let others run.
      }
    }
    lastIdle = idle;
  } while ((state->stop == 0 || (state->stop == 1 && state->active)) && __atomic_load_n(proxyState->abortFlag, __ATOMIC_ACQUIRE) == 0);
  return NULL;
}

ncclResult_t ncclProxyStart(struct ncclComm* comm) {
  struct ncclProxyOps* proxyOps = comm->proxyState->proxyOps;
  if (proxyOps == NULL) return ncclSuccess;
  TIME_START(1);
  for (int r = 0; r < comm->sharedRes->tpNLocalRanks; r++) {
    struct ncclProxyOps* ops = proxyOps + r;
    if (ops->pool == NULL || ops->nextOps == -1) continue;
    NCCLCHECK(ncclProxyPost(ops->pool, ops->nextOps, ops->nextOpsEnd));
    ops->nextOps = ops->nextOpsEnd = -1;
    ops->count = 0;
  }
  comm->opCount++;
  TIME_STOP(1);
  return ncclSuccess;
}

static ncclResult_t ncclProxyProgressCreate(struct ncclProxyState* proxyState) {
  struct ncclProxyProgressState* state = &proxyState->progressState;
  if (!state->thread) {
    PTHREADCHECK(pthread_create(&state->thread, NULL, ncclProxyProgress, proxyState), "pthread_create");
    ncclSetThreadName(state->thread, "NCCL Progress%2d", proxyState->tpLocalnRanks);
  }
  return ncclSuccess;
}

ncclResult_t ncclProxyProgressDestroy(struct ncclProxyState* proxyState) {
  struct ncclProxyProgressState* state = &proxyState->progressState;

  // Request the proxy to stop and then wake it
  if (state->opsPool) {
    pthread_mutex_lock(&state->opsPool->mutex);
    state->stop = 1;
    pthread_cond_signal(&state->opsPool->cond);
    pthread_mutex_unlock(&state->opsPool->mutex);
    PTHREADCHECK(pthread_join(state->thread, NULL), "pthread_join");
  }

  // Free off any memory allocated for the proxy arg pools
  while (state->pools != NULL) {
    struct ncclProxyPool *next = state->pools->next;
    free(state->pools);
    state->pools = next;
  }

  TIME_PRINT("Proxy");
  return ncclSuccess;
}

#define NCCL_PROXY_CONN_POOL_SIZE_POW2 7
#define NCCL_PROXY_CONN_POOL_SIZE (1<<(NCCL_PROXY_CONN_POOL_SIZE_POW2))
#define NCCL_PROXY_CONN_POOL_MASK ((NCCL_PROXY_CONN_POOL_SIZE)-1)
struct ncclProxyConnectionPool {
  struct ncclProxyConnection** pools;
  int banks;
  int offset;
};

static ncclResult_t ncclProxyNewConnection(struct ncclProxyConnectionPool* pool, int* id) {
  if (pool->offset == NCCL_PROXY_CONN_POOL_SIZE) {
    NCCLCHECK(ncclRealloc(&pool->pools, pool->banks, pool->banks+1));
    NCCLCHECK(ncclCalloc(pool->pools+pool->banks, NCCL_PROXY_CONN_POOL_SIZE));
    pool->banks++;
    pool->offset = 0;
  }
  *id = ((pool->banks-1) << NCCL_PROXY_CONN_POOL_SIZE_POW2) + pool->offset;
  pool->offset++;
  return ncclSuccess;
}

static ncclResult_t ncclProxyGetConnection(struct ncclProxyConnectionPool* pool, int id, struct ncclProxyConnection** conn) {
  int bank = id>>NCCL_PROXY_CONN_POOL_SIZE_POW2;
  int offset = id&NCCL_PROXY_CONN_POOL_MASK;
  if ((pool->pools == NULL) || (bank > pool->banks) || (pool->pools[bank] == NULL)) return ncclInternalError;
  *conn = pool->pools[bank]+offset;
  return ncclSuccess;
}

static ncclResult_t proxyFree(struct ncclProxyConnection* connection, struct ncclProxyState* proxyState) {
  if (connection->send) {
    if (ncclTransports[connection->transport]->send.proxyFree) {
      NCCLCHECK(ncclTransports[connection->transport]->send.proxyFree(connection, proxyState));
    }
  } else {
    if (ncclTransports[connection->transport]->recv.proxyFree) {
      NCCLCHECK(ncclTransports[connection->transport]->recv.proxyFree(connection, proxyState));
    }
  }
  return ncclSuccess;
}

static ncclResult_t ncclProxyFreeConnections(struct ncclProxyConnectionPool* pool, struct ncclProxyState* proxyState) {
  for (int b=0; b<pool->banks; b++) {
    int max = b == pool->banks-1 ? pool->offset : NCCL_PROXY_CONN_POOL_SIZE;
    for (int i=0; i<max; i++) {
      ncclProxyConnection *connection = pool->pools[b]+i;
      if (connection->state != connUninitialized) {
        NCCLCHECK(proxyFree(connection, proxyState));
      }
    }
    free(pool->pools[b]);
  }
  free(pool->pools);
  return ncclSuccess;
}

#include "transport.h"

struct ncclProxyInitReq {
  int transport;
  int send;
  int tpLocalRank;
  int tpRank;
  int sameProcess;
};

struct ncclProxyInitResp {
  ncclProxyConnection* connection;
  char devShmPath[6]; // "XXXXXX" - May or may not be set
};

ncclResult_t ncclProxyConnect(struct ncclComm* comm, int transport, int send, int proxyRank, struct ncclProxyConnector* proxyConn) {
  struct ncclSocket* sock;
  int ready;
  struct ncclProxyState* sharedProxyState = comm->proxyState;
  int tpProxyRank = comm->topParentRanks[proxyRank];

  proxyConn->sameProcess = ((comm->peerInfo[proxyRank].hostHash == comm->peerInfo[comm->rank].hostHash) &&
                            (comm->peerInfo[proxyRank].pidHash == comm->peerInfo[comm->rank].pidHash)) ? 1 : 0;
  // Keep one connection per local rank
  proxyConn->connection = NULL;
  proxyConn->tpRank = tpProxyRank;
  proxyConn->rank = proxyRank;
  if (sharedProxyState->peerSocks == NULL) {
    NCCLCHECK(ncclCalloc(&sharedProxyState->peerSocks, comm->sharedRes->tpNLocalRanks));
    NCCLCHECK(ncclCalloc(&sharedProxyState->proxyOps, comm->sharedRes->tpNLocalRanks));
    NCCLCHECK(ncclCalloc(&sharedProxyState->sharedDevMems, comm->sharedRes->tpNLocalRanks));
    for (int i = 0; i < comm->sharedRes->tpNLocalRanks; ++i) {
      NCCLCHECK(ncclSocketSetFd(-1, &sharedProxyState->peerSocks[i]));
    }
  }

  proxyConn->tpLocalRank = comm->sharedRes->tpRankToLocalRank[proxyConn->tpRank];
  sock = sharedProxyState->peerSocks + proxyConn->tpLocalRank;
  NCCLCHECK(ncclSocketReady(sock, &ready));
  if (!ready) {
    NCCLCHECK(ncclSocketInit(sock, sharedProxyState->peerAddresses+proxyConn->tpRank, comm->sharedRes->magic, ncclSocketTypeProxy, comm->abortFlag));
    NCCLCHECK(ncclSocketConnect(sock));
  }

  struct ncclProxyInitReq req = {0};
  req.transport = transport;
  req.send = send;
  req.tpLocalRank = comm->topParentLocalRanks[comm->localRank];
  req.tpRank = comm->topParentRanks[comm->rank];
  req.sameProcess = proxyConn->sameProcess;

  struct ncclProxyInitResp resp = {0};
  // This usually sends proxyConn->connection to identify which connection this is.
  // However, this is part of the response and therefore is ignored
  NCCLCHECK(ncclProxyCallBlocking(comm, proxyConn, ncclProxyMsgInit, &req, sizeof(req), &resp, sizeof(resp)));
  proxyConn->connection = resp.connection;

  // If we need proxy progress, map progress ops
  struct ncclTransportComm* tcomm = send ? &ncclTransports[transport]->send : &ncclTransports[transport]->recv;
  if (tcomm->proxyProgress) {
    char poolPath[] = "/dev/shm/nccl-XXXXXX";
    strncpy(poolPath+sizeof("/dev/shm/nccl-")-1, resp.devShmPath, sizeof("XXXXXX")-1);
    struct ncclProxyOps* proxyOps = sharedProxyState->proxyOps + proxyConn->tpLocalRank;
    if (proxyOps->pool == NULL) {
      NCCLCHECK(ncclShmOpen(poolPath, sizeof(poolPath), sizeof(struct ncclProxyOpsPool), (void**)(&proxyOps->pool), NULL, -1, &proxyOps->handle));
      proxyOps->nextOps = proxyOps->nextOpsEnd = proxyOps->freeOp = -1;
    }
  }
  proxyConn->initialized = true;
  INFO(NCCL_NET|NCCL_PROXY, "Connected to proxy localRank %d -> connection %p", proxyConn->tpLocalRank, proxyConn->connection);
  return ncclSuccess;
}

// UDS support
ncclResult_t ncclProxyCallBlockingUDS(struct ncclComm* comm, struct ncclProxyConnector* proxyConn, int type, void* reqBuff, int reqSize, void* respBuff, int respSize, int* reqFd, int *respFd) {
  ncclResult_t res = ncclSuccess;
  struct ncclIpcSocket ipcSock = { 0 };
  void *opId;
  NCCLCHECK(getRandomData(&opId, sizeof(opId)));
  int reqFdtmp = -1;

  int rank = comm->topParentLocalRanks[comm->localRank];
  struct ncclProxyState* sharedProxyState = comm->proxyState;
  uint64_t pidHash = sharedProxyState->peerAddressesUDS[proxyConn->tpRank];

  INFO(NCCL_PROXY, "ProxyCall UDS comm %p rank %d tpRank %d(%lx) reqSize %d respSize %d respFd %p opId %p",
       comm, rank, proxyConn->tpRank, pidHash, reqSize, respSize, respFd, opId);

  // cuMem: Create a UDS socket to receive the response
  NCCLCHECK(ncclIpcSocketInit(&ipcSock, rank, (uint64_t)opId, comm->abortFlag));

  if (reqFd) {
    reqFdtmp = *reqFd;
  } else {
    // give a dummy fd for the other side of UDS socket
    NCCLCHECK(ncclIpcSocketGetFd(&ipcSock, &reqFdtmp));
  }

  ncclIpcHdr hdr;
  memset(&hdr, '\0', sizeof(hdr));
  hdr.type = type;
  hdr.rank = rank;
  hdr.reqSize = reqSize;
  hdr.respSize = respSize;
  hdr.opId = opId;

  assert(reqSize <= sizeof(hdr.data));
  memcpy(&hdr.data, reqBuff, reqSize);
  NCCLCHECKGOTO(ncclIpcSocketSendMsg(&ipcSock, &hdr, sizeof(hdr), reqFdtmp, proxyConn->tpRank, pidHash), res, error);
  NCCLCHECKGOTO(ncclIpcSocketRecvMsg(&ipcSock, respBuff, respSize, respFd), res, error);
  NCCLCHECKGOTO(ncclIpcSocketClose(&ipcSock), res, error);

  INFO(NCCL_PROXY, "ProxyCall UDS comm %p rank %d tpRank %d(%lx) reqSize %d respSize %d respFd %d opId %p - DONE",
       comm, rank, proxyConn->tpRank, pidHash, reqSize, respSize, (respFd ? *respFd : -1), opId);

  return res;

error:
  NCCLCHECK(ncclIpcSocketClose(&ipcSock));
  WARN("ncclProxyCallBlockingUDS call to tpRank %d(%lx) failed : %d", proxyConn->tpRank, pidHash, res);
  return res;
}

extern int64_t ncclParamPassSm();
// cuMem API support
// The request/response is sent out-of-band using ncclIpcSocket for this specific command
ncclResult_t ncclProxyClientGetFdBlocking(struct ncclComm* comm, int proxyRank, void *handle, int* convertedFd) {
  ncclResult_t ret = ncclSuccess;

  // Request the allocation of a UDS fd for the handle
  if (comm->gproxyConn[proxyRank].initialized == false) {
    if (ncclParamPassSm()) {
      NCCLCHECKGOTO(ncclProxyConnect(comm, TRANSPORT_PSM_P2P, 1, proxyRank, &comm->gproxyConn[proxyRank]), ret, error);
    } else {
      NCCLCHECKGOTO(ncclProxyConnect(comm, TRANSPORT_P2P, 1, proxyRank, &comm->gproxyConn[proxyRank]), ret, error);
    }
  }
  NCCLCHECKGOTO(ncclProxyCallBlockingUDS(comm, &comm->gproxyConn[proxyRank], ncclProxyMsgGetFd, handle, sizeof(CUmemGenericAllocationHandle), NULL, 0, NULL, convertedFd), ret, error);

  // We have now received the converted fd over UDS
  INFO(NCCL_PROXY, "UDS: ClientGetFd handle 0x%lx tpRank %d returned fd %d sameProcess %d", *(uint64_t*)handle, comm->topParentRanks[proxyRank], *convertedFd, comm->gproxyConn[proxyRank].sameProcess);

  return ret;

error:
  WARN("ncclProxyClientGetFd call to tpRank %d handle 0x%lx failed : %d", comm->topParentRanks[proxyRank], *(uint64_t*)handle, ret);
  return ret;
}

ncclResult_t ncclProxyClientQueryFdBlocking(struct ncclComm* comm, struct ncclProxyConnector* proxyConn, int localFd, int* rmtFd) {
  ncclResult_t ret = ncclSuccess;
  NCCLCHECKGOTO(ncclProxyCallBlockingUDS(comm, proxyConn, ncclProxyMsgQueryFd, NULL, 0, (void*)rmtFd, sizeof(int), &localFd, NULL), ret, fail);
exit:
  // We have now received the converted fd over UDS
  INFO(NCCL_PROXY, "UDS: ClientQueryFd localFd %d tpRank %d remote fd %d sameProcess %d", localFd, proxyConn->tpRank, *rmtFd, proxyConn->sameProcess);
  return ret;
fail:
  WARN("ncclProxyClientQueryFdBlocking call to tpRank %d localFd %d failed : %d", proxyConn->tpRank, localFd, ret);
  goto exit;
}

const char* ncclProxyMsgTypeStr[] = { "Unknown", "Init", "SharedInit", "Setup", "Connect", "Start", "Close", "Abort", "Stop", "GetFd", "QueryFd", "Register", "Deregister" };
ncclResult_t ncclProxyCallAsync(struct ncclComm* comm, struct ncclProxyConnector* proxyConn, int type, void* reqBuff, int reqSize, int respSize, void* opId) {
  struct ncclSocket* sock;
  ncclResult_t ret = ncclSuccess;
  struct ncclProxyState* sharedProxyState = comm->proxyState;

  if (sharedProxyState->peerSocks == NULL) return ncclInternalError;

  sock = sharedProxyState->peerSocks + proxyConn->tpLocalRank;

  NCCLCHECKGOTO(ncclSocketSend(sock, &type, sizeof(int)), ret, error);
  NCCLCHECKGOTO(ncclSocketSend(sock, &proxyConn->connection, sizeof(void*)), ret, error);
  NCCLCHECKGOTO(ncclSocketSend(sock, &reqSize, sizeof(int)), ret, error);
  NCCLCHECKGOTO(ncclSocketSend(sock, &respSize, sizeof(int)), ret, error);
  if (reqSize) NCCLCHECKGOTO(ncclSocketSend(sock, reqBuff, reqSize), ret, error);

  // Send opId to proxy
  NCCLCHECKGOTO(ncclSocketSend(sock, &opId, sizeof(opId)), ret, error);

  // Add proxyOp to expected response queue
  NCCLCHECK(expectedProxyResponseEnqueue(sharedProxyState, opId, respSize));

  return ncclSuccess;
error:
  return ret;
}

ncclResult_t ncclPollProxyResponse(struct ncclComm* comm, struct ncclProxyConnector* proxyConn, void* respBuff, void* opId) {
  struct ncclProxyState* sharedProxyState = comm->proxyState;
  // Receive the connection pointer from the Proxy
  if (__atomic_load_n(comm->abortFlag, __ATOMIC_ACQUIRE)) {
    WARN("Comm %p is in abort state", comm);
    return ncclInternalError;
  }
  if (sharedProxyState->peerSocks == NULL) return ncclInternalError;

  // Check response queue
  int found = 0;
  ncclResult_t res = expectedProxyResponseDequeue(sharedProxyState, opId, respBuff, &found);
  if (found == 0) {
    // Attempt to read in a new response header from the proxy thread
    struct ncclSocket* sock = sharedProxyState->peerSocks + proxyConn->tpLocalRank;
    ncclProxyRpcResponseHeader resp = {0};
    int offset = 0;
    if (ncclSuccess != ncclSocketProgress(NCCL_SOCKET_RECV, sock, &resp, sizeof(resp), &offset)) {
      WARN("Socket recv failed while polling for opId=%p", opId);
      return ncclInternalError;
    }

    if (offset == 0) {
      return ncclInProgress;
    // If we've returned a partial response, block to receive the rest of it
    } else if (offset < sizeof(resp)) {
      while (offset < sizeof(resp))
        NCCLCHECK(ncclSocketProgress(NCCL_SOCKET_RECV, sock, &resp, sizeof(resp), &offset));
    }

    INFO(NCCL_PROXY, "ncclPollProxyResponse Received new opId=%p", resp.opId);

    // If there's a respSize to recv
    if (resp.respSize > 0) {
      if (resp.opId != opId) {
        // Unexpected response, need to buffer the socket data
        respBuff = malloc(resp.respSize);
      }
      assert(respBuff != NULL);
      NCCLCHECK(ncclSocketRecv(sock, respBuff, resp.respSize));
    }

    if (resp.opId == opId) {
      INFO(NCCL_PROXY, "resp.opId=%p matches expected opId=%p", resp.opId, opId);
      NCCLCHECK(expectedProxyResponseRemove(sharedProxyState, resp.opId));
      return resp.res;
    } else {
      INFO(NCCL_PROXY, "Queuing opId=%p respBuff=%p respSize=%d", resp.opId, respBuff, resp.respSize);
      // Store the result and mark response as completed
      NCCLCHECK(expectedProxyResponseStore(sharedProxyState, resp.opId, respBuff, resp.respSize, resp.res));
      return ncclInProgress;
    }
  } else {
    INFO(NCCL_PROXY, "ncclPollProxyResponse Dequeued cached opId=%p", opId);
  }

  return res;
}

ncclResult_t ncclProxyCallBlocking(struct ncclComm* comm, struct ncclProxyConnector* proxyConn, int type, void* reqBuff, int reqSize, void* respBuff, int respSize) {
  // Alloc some memory to act as a handle
  ncclResult_t res = ncclSuccess;
  void* opId = malloc(1);

  NCCLCHECKGOTO(ncclProxyCallAsync(comm, proxyConn, type, reqBuff, reqSize, respSize, opId), res, fail);

  do {
    res = ncclPollProxyResponse(comm, proxyConn, respBuff, opId);
  } while (res == ncclInProgress);

exit:
  free(opId);
  return res;
fail:
  goto exit;
}

static ncclResult_t proxyProgressInit(struct ncclProxyState* proxyState) {
  struct ncclProxyProgressState* state = &proxyState->progressState;
  if (state->opsPool == NULL) {
    int size = sizeof(struct ncclProxyOpsPool);
    struct ncclProxyOpsPool* pool = NULL;

    char shmPath[sizeof("/dev/shm/nccl-XXXXXX")];
    shmPath[0] = '\0';
    NCCLCHECK(ncclShmOpen(shmPath, sizeof(shmPath), size, (void**)&pool, NULL, proxyState->tpLocalnRanks, &state->handle));
    // Init pool
    pool->nextOps = -1;

    for (int r = 0; r < proxyState->tpLocalnRanks; r++) {
      pool->freeOps[r] = r*MAX_OPS_PER_PEER;
      for (int i=0; i<MAX_OPS_PER_PEER-1; i++) pool->ops[r*MAX_OPS_PER_PEER+i].next = r*MAX_OPS_PER_PEER+i+1;
      pool->ops[(r+1)*MAX_OPS_PER_PEER-1].next = -1;
    }

    // Setup mutex/cond to work inter-process
    pthread_mutexattr_t mutexAttr;
    pthread_mutexattr_init(&mutexAttr);
    pthread_mutexattr_setpshared(&mutexAttr, PTHREAD_PROCESS_SHARED);
    pthread_mutex_init(&pool->mutex, &mutexAttr);
    pthread_mutexattr_destroy(&mutexAttr);
    pthread_condattr_t condAttr;
    pthread_condattr_init(&condAttr);
    pthread_condattr_setpshared(&condAttr, PTHREAD_PROCESS_SHARED);
    pthread_cond_init(&pool->cond, &condAttr);
    pthread_condattr_destroy(&condAttr);
    state->opsPool = pool;

    memcpy(state->opsPoolShmSuffix, shmPath+sizeof("/dev/shm/nccl-")-1, sizeof("XXXXXX")-1);

    // All ops structures are created, we can start the progress thread
    NCCLCHECK(ncclProxyProgressCreate(proxyState));
  }
  return ncclSuccess;
}

static void proxyOpsFree(struct ncclProxyState* proxyState) {
  struct ncclProxyProgressState* state = &proxyState->progressState;
  if (ncclShmClose(state->handle) != ncclSuccess) {
    WARN("[Service thread] shm close failed");
  }
}

ncclResult_t ncclProxyShmUnlink(struct ncclComm* comm) {
  struct ncclProxyProgressState* state = &comm->proxyState->progressState;
  if (state->opsPool == NULL) return ncclSuccess;

  if (ncclShmUnlink(state->handle) != ncclSuccess) {
    WARN("[Service thread] proxy ops shm unlink failed");
  }
  return ncclSuccess;
}

static ncclResult_t proxyConnInit(struct ncclProxyLocalPeer* peer, struct ncclProxyConnectionPool* connectionPool, struct ncclProxyState* proxyState, ncclProxyInitReq* req, ncclProxyInitResp* resp, struct ncclProxyConnection** connection) {
  int id;
  NCCLCHECK(ncclProxyNewConnection(connectionPool, &id));
  NCCLCHECK(ncclProxyGetConnection(connectionPool, id, connection));

  (*connection)->sock = &peer->sock;
  (*connection)->transport = req->transport;
  (*connection)->send = req->send;
  (*connection)->tpLocalRank = req->tpLocalRank;
  (*connection)->sameProcess = req->sameProcess;
  peer->tpLocalRank = req->tpLocalRank;
  peer->tpRank = req->tpRank;

  resp->connection = *connection;

  (*connection)->tcomm = (*connection)->send ? &ncclTransports[(*connection)->transport]->send : &ncclTransports[(*connection)->transport]->recv;
  // If we need proxy progress, let's allocate ops and start the thread
  if ((*connection)->tcomm->proxyProgress) {
    NCCLCHECK(proxyProgressInit(proxyState));
    struct ncclProxyProgressState* state = &proxyState->progressState;
    strncpy(resp->devShmPath, state->opsPoolShmSuffix, sizeof(resp->devShmPath));
  }
  INFO(NCCL_NET|NCCL_PROXY, "New proxy %s connection %d from local rank %d, transport %d", (*connection)->send ? "send":"recv", id, (*connection)->tpLocalRank, (*connection)->transport);
  __atomic_store_n(&(*connection)->state, connInitialized, __ATOMIC_RELEASE);
  return ncclSuccess;
}

static ncclResult_t proxyQueryFd(struct ncclProxyState* proxyState, int rank, void *opId, int rmtFd) {
#if CUDART_VERSION >= 11030
  struct ncclIpcSocket ipcSock = { 0 };
  uint64_t hash = (uint64_t) opId;
  ncclResult_t ret = ncclSuccess;

  NCCLCHECKGOTO(ncclIpcSocketInit(&ipcSock, proxyState->tpRank, hash^1, proxyState->abortFlag), ret, exit);
  NCCLCHECKGOTO(ncclIpcSocketSendMsg(&ipcSock, &rmtFd, sizeof(int), -1, rank, hash), ret, exit);
exit:
  NCCLCHECK(ncclIpcSocketClose(&ipcSock));
  return ncclSuccess;
#else
  return ncclInternalError;
#endif
}

// cuMem API support
static ncclResult_t proxyGetFd(struct ncclProxyState* proxyState, int rank, void *opId, uint64_t handle) {
#if CUDART_VERSION >= 11030
  // cuMem API support
  ncclResult_t ret = ncclSuccess;
  struct ncclIpcSocket ipcSock = { 0 };
  uint64_t hash = (uint64_t) opId;
  INFO(NCCL_PROXY, "UDS proxyGetFd received handle 0x%lx peer %d opId %lx", handle, rank, hash);

  CUmemAllocationHandleType type = CU_MEM_HANDLE_TYPE_POSIX_FILE_DESCRIPTOR;
  int fd = -1;

  CUCHECK(cuMemExportToShareableHandle(&fd, handle, type, 0));
  // Send back the converted fd using UDS
  NCCLCHECKGOTO(ncclIpcSocketInit(&ipcSock, proxyState->tpRank, hash^1, proxyState->abortFlag), ret, error);
  NCCLCHECKGOTO(ncclIpcSocketSendFd(&ipcSock, fd, rank, hash), ret, error);
error:
  NCCLCHECK(ncclIpcSocketClose(&ipcSock));
  // We can now safely close the exported fd
  SYSCHECK(close(fd), "close");
  return ret;
#else
  return ncclInternalError;
#endif
}

static ncclResult_t proxyProgressAsync(struct ncclProxyAsyncOp* op, struct ncclProxyState* proxyState, int* asyncOpCount, struct ncclProxyLocalPeer* peer, struct ncclProxyConnectionPool* connectionPool) {
  int done = 1;
  ncclResult_t res = ncclInternalError;
  if (op->type == ncclProxyMsgSetup) {
    TRACE(NCCL_PROXY, "proxyProgressAsync::proxySetup() opId=%p", op->opId);
    res = op->connection->tcomm->proxySetup(op->connection, proxyState, op->reqBuff, op->reqSize, op->respBuff, op->respSize, &done);
  } else if (op->type == ncclProxyMsgConnect) {
    TRACE(NCCL_PROXY, "proxyProgressAsync::proxyConnect() opId=%p op.reqBuff=%p", op->opId, op->reqBuff);
    res = op->connection->tcomm->proxyConnect(op->connection, proxyState, op->reqBuff, op->reqSize, op->respBuff, op->respSize, &done);
  } else if (op->type == ncclProxyMsgSharedInit) {
    int nChannels = (int) *op->reqBuff;
    TRACE(NCCL_PROXY, "proxyProgressAsync::ncclProxyMsgSharedInit opId=%p op.reqBuff=%p nChannels=%d", op->opId, op->reqBuff, nChannels);
    if (op->connection->tcomm->proxySharedInit) res = op->connection->tcomm->proxySharedInit(op->connection, proxyState, nChannels);
    __atomic_store_n(&op->connection->state, connSharedInitialized, __ATOMIC_RELEASE);
  }
  else if (op->type == ncclProxyMsgInit) {
    TRACE(NCCL_PROXY, "proxyProgressAsync::ncclProxyMsgInit opId=%p op.reqBuff=%p", op->opId, op->reqBuff);
    res = proxyConnInit(peer, connectionPool, proxyState, (ncclProxyInitReq*) op->reqBuff, (ncclProxyInitResp*) op->respBuff, &op->connection);
  } else if (op->type == ncclProxyMsgRegister) {
    TRACE(NCCL_PROXY, "proxyProgressAsync::ncclProxyMsgRegister opId=%p op.reqBuff=%p, op->reqSize=%d, op->respSize=%d", op->opId, op->reqBuff, op->reqSize, op->respSize);
    res = op->connection->tcomm->proxyRegister(op->connection, proxyState, op->reqBuff, op->reqSize, op->respBuff, op->respSize, &done);
  } else if (op->type == ncclProxyMsgDeregister) {
    TRACE(NCCL_PROXY, "proxyProgressAsync::ncclProxyMsgDeregister opId=%p op.reqBuff=%p, op->reqSize=%d, op->respSize=%d", op->opId, op->reqBuff, op->reqSize, op->respSize);
    res = op->connection->tcomm->proxyDeregister(op->connection, proxyState, op->reqBuff, op->reqSize, &done);
  } else return ncclInternalError;

  if (done) {
    INFO(NCCL_PROXY, "proxyProgressAsync opId=%p op.type=%d op.reqBuff=%p op.respSize=%d done", op->opId, op->type, op->reqBuff, op->respSize);
    if (op->type == ncclProxyMsgSetup)
      __atomic_store_n(&op->connection->state, connSetupDone, __ATOMIC_RELEASE);
    else if (op->type == ncclProxyMsgConnect)
      __atomic_store_n(&op->connection->state, connConnected, __ATOMIC_RELEASE);
    /* if setup or connect is done, we should not return any error at this point since
     * ncclSocketSend might already send the respBuff to the requester. If we still choose
     * to abort and close the connection, it can cause segfault if the requester is using
     * the respBuff. */

    ncclProxyRpcResponseHeader resp = {op->opId, res, op->respSize};

    // Send the opId for referencing async operation
    NCCLCHECK(ncclSocketSend(op->connection->sock, &resp, sizeof(resp)));

    if (op->respSize) {
      // Send the response
      NCCLCHECK(ncclSocketSend(op->connection->sock, op->respBuff, op->respSize));
    }

    asyncProxyOpDequeue(peer, op);
    (*asyncOpCount)--;
    return ncclSuccess;

  } else if (__atomic_load_n(proxyState->abortFlag, __ATOMIC_ACQUIRE) != 0) {
    return ncclInternalError;
  }

  return ncclInProgress;
}

static ncclResult_t proxyServiceInitOp(int type, struct ncclProxyLocalPeer* peer, struct ncclProxyConnectionPool* connectionPool, struct ncclProxyState* proxyState, int* asyncOpCount) {
  ncclResult_t ret = ncclSuccess;
  struct ncclSocket* sock = &peer->sock;
  struct ncclProxyAsyncOp* asyncOp;
  NCCLCHECK(ncclCalloc(&asyncOp, 1));

  asyncOp->type = type;
  NCCLCHECKGOTO(ncclSocketRecv(sock, &asyncOp->connection, sizeof(void*)), ret, fail);

  NCCLCHECKGOTO(ncclSocketRecv(sock, &asyncOp->reqSize, sizeof(int)), ret, fail);
  NCCLCHECKGOTO(ncclSocketRecv(sock, &asyncOp->respSize, sizeof(int)), ret, fail);
  if (asyncOp->reqSize) {
    NCCLCHECKGOTO(ncclCalloc(&asyncOp->reqBuff, asyncOp->reqSize), ret, fail);
    NCCLCHECKGOTO(ncclSocketRecv(sock, asyncOp->reqBuff, asyncOp->reqSize), ret, fail);
  }

  // Store opId for completion response
  NCCLCHECKGOTO(ncclSocketRecv(sock, &asyncOp->opId, sizeof(asyncOp->opId)), ret, fail);

  if (asyncOp->respSize) NCCLCHECKGOTO(ncclCalloc(&asyncOp->respBuff, asyncOp->respSize), ret, fail);

  asyncProxyOpEnqueue(peer, asyncOp);

  (*asyncOpCount)++;
  NCCLCHECK(proxyProgressAsync(asyncOp, proxyState, asyncOpCount, peer, connectionPool));
exit:
  return ret;
fail:
  if (asyncOp->reqBuff) free(asyncOp->reqBuff);
  if (asyncOp->respBuff) free(asyncOp->respBuff);
  free(asyncOp);
  goto exit;
}

#include <poll.h>

static bool proxyMatchOpType(int type) {
  switch (type) {
    case ncclProxyMsgInit:
    case ncclProxyMsgSharedInit:
    case ncclProxyMsgSetup:
    case ncclProxyMsgConnect:
    case ncclProxyMsgGetFd:
    case ncclProxyMsgRegister:
    case ncclProxyMsgDeregister:
      return true;
    default:
      return false;
  }
}

enum {
  PROXY_RUNNING = 0,
  PROXY_STOP = 1,
  PROXY_ABORT = 2
};

void* ncclProxyService(void* _args) {
  struct ncclProxyState* proxyState =  (struct ncclProxyState*) _args;
  // if (CPU_COUNT(&comm->cpuAffinity)) sched_setaffinity(0, sizeof(cpu_set_t), &comm->cpuAffinity);
  if (setProxyThreadContext(proxyState)) {
    INFO(NCCL_INIT, "[Proxy Service] Created CUDA context on device %d", proxyState->cudaDev);
  } else if (cudaSetDevice(proxyState->cudaDev) != cudaSuccess) {
    WARN("[Proxy Service] Failed to set CUDA device %d", proxyState->cudaDev);
  }
  // if (CPU_COUNT(&comm->cpuAffinity)) sched_setaffinity(0, sizeof(cpu_set_t), &comm->cpuAffinity);

  INFO(NCCL_INIT, "[Proxy Service] Device %d CPU core %d", proxyState->cudaDev, sched_getcpu());

  // Prepare poll descriptor
  struct ncclProxyConnectionPool connectionPool;
  connectionPool.pools = NULL;
  connectionPool.banks = 0;
  connectionPool.offset = NCCL_PROXY_CONN_POOL_SIZE;

  struct pollfd pollfds[NCCL_MAX_PROXY_CONNECTIONS+1]; // one extra for listenSock fd
  struct ncclProxyLocalPeer peers[NCCL_MAX_PROXY_CONNECTIONS];
  memset(&peers, 0, sizeof(struct ncclProxyLocalPeer)*NCCL_MAX_PROXY_CONNECTIONS);
  for (int s=0; s<NCCL_MAX_PROXY_CONNECTIONS; s++) {
    pollfds[s].fd = -1;
    pollfds[s].events = POLLHUP|POLLIN;
  }
  if (ncclSocketGetFd(proxyState->listenSock, &pollfds[NCCL_MAX_PROXY_CONNECTIONS].fd) != ncclSuccess) {
    WARN("[Proxy Service] Get listenSock fd fails");
    return NULL;
  };
  pollfds[NCCL_MAX_PROXY_CONNECTIONS].events = POLLIN;

  int maxnpeers = 0;
  int npeers = 0;
  int stop = PROXY_RUNNING;
  int asyncOpCount = 0;
  while (stop == PROXY_RUNNING || npeers > 0) {
    /* Even if local comm aborts, we cannot let proxy thread exit if we still have peer
     * connections. Need to wait until all other related comms call abort and safely exit
     * together, or we could face segmentation fault. */
    if (__atomic_load_n(proxyState->abortFlag, __ATOMIC_ACQUIRE) != 0) stop = PROXY_ABORT;
    /* never let proxy service thread blocks in poll, or it cannot receive abortFlag. */
    int ret;
    do {
      // poll all fds including the listenSock
      ret = poll(pollfds, NCCL_MAX_PROXY_CONNECTIONS+1, asyncOpCount ? 0 : 500);
    } while (ret < 0 && errno == EINTR);
    if (ret < 0) {
      WARN("[Proxy Service] Poll failed: %s", strerror(errno));
      return NULL;
    }
    if (pollfds[NCCL_MAX_PROXY_CONNECTIONS].revents) {
      // We got an event on the listenSock
      int s = 0;
      while (s < NCCL_MAX_PROXY_CONNECTIONS && pollfds[s].fd >= 0) s++;
      if (s == NCCL_MAX_PROXY_CONNECTIONS) {
        WARN("[Proxy service] Too many connections (%d max)", NCCL_MAX_PROXY_CONNECTIONS);
        return NULL;
      }
      if (maxnpeers < s+1) maxnpeers = s+1;
      if (ncclSocketInit(&peers[s].sock) != ncclSuccess) {
        WARN("[Service thread] Initialize peers[%d].sock fails", s);
        return NULL;
      }
      if (ncclSocketAccept(&peers[s].sock, proxyState->listenSock) != ncclSuccess) {
        WARN("[Service thread] Accept failed %s", strerror(errno));
      } else {
        if (ncclSocketGetFd(&peers[s].sock, &pollfds[s].fd) != ncclSuccess) {
          WARN("[Service thread] Get peers[%d].sock fd fails", s);
          return NULL;
        }
        npeers++;
        peers[s].tpLocalRank = -1;
      }
    }
    for (int s=0; s<maxnpeers; s++) {
      struct ncclProxyLocalPeer* peer = peers+s;
      struct ncclSocket* sock = &peer->sock;
      int closeConn = 0;
      int type = 0;
      ncclResult_t res = ncclSuccess;
      if (pollfds[s].fd == -1) continue;

      // Progress all ops for this ncclProxyLocalPeer
      if (stop == PROXY_ABORT && ncclCuMemEnable() && ncclCuMemHostEnable() && !proxyState->directMode && __atomic_load_n(&proxyState->stop, __ATOMIC_ACQUIRE)) closeConn = 1;
      ncclProxyAsyncOp* op = peer->asyncOps;
      while (op != nullptr) {
        ncclProxyAsyncOp* opnext = op->next; /* in case op is freed in proxyProgressAsync */
        type = op->type;
        // Coverity gets confused here by complex code structure.  Yes, connectionPool.pools gets dereferenced, and
        // while calling proxyProgressAsync() connectionPool.pools is NULL, but that changes before it's dereferenced.
        // coverity[var_deref_model:FALSE]
        res = proxyProgressAsync(op, proxyState, &asyncOpCount, peer, &connectionPool);
        if (res == ncclSuccess || res == ncclInProgress) {
          op = opnext;
        } else {
          // Res is a bad result
          closeConn = 1;
          WARN("[Service thread] Error encountered progressing operation=%s, res=%d, closing connection", ncclProxyMsgTypeStr[type], res);
          break;
        }
      }

      // Check for additional ops coming in
      if (pollfds[s].revents & POLLIN) {
        int closed;
        res = ncclSocketTryRecv(sock, &type, sizeof(int), &closed, false /*blocking*/);
        if (res != ncclSuccess && res != ncclInProgress) {
          if (!__atomic_load_n(proxyState->abortFlag, __ATOMIC_RELAXED))
            WARN("[Service thread] Could not receive type from localRank %d, res=%u, closed=%d", peer->tpLocalRank, res, closed);
          closeConn = 1;
        } else if (closed) {
          INFO(NCCL_INIT|NCCL_NET|NCCL_PROXY, "[Service thread] Connection closed by localRank %d", peer->tpLocalRank);
          closeConn = 1;
        } else if (res == ncclSuccess) { // We received something from the sock
          if (type == ncclProxyMsgStop) {
            stop = PROXY_STOP;
            closeConn = 1;
          } else if (type == ncclProxyMsgClose) {
            closeConn = 1;
          } else if (proxyMatchOpType(type)) {
            res = proxyServiceInitOp(type, peers+s, &connectionPool, proxyState, &asyncOpCount);
          } else {
            WARN("[Service thread] Unknown command %d from localRank %d", type, peer->tpLocalRank);
            closeConn = 1;
          }

          INFO(NCCL_PROXY, "Received and initiated operation=%s res=%d", ncclProxyMsgTypeStr[type], res);
        }
      } else if (pollfds[s].revents & POLLHUP) {
        closeConn = 1;
      }
      if (res != ncclSuccess && res != ncclInProgress) {
        if (!__atomic_load_n(proxyState->abortFlag, __ATOMIC_RELAXED))
          WARN("[Proxy Service %d] Failed to execute operation %s from rank %d, retcode %d", proxyState->tpRank, ncclProxyMsgTypeStr[type], peer->tpRank, res);
        closeConn = 1;
      }

      if (closeConn) {
        (void)ncclSocketClose(sock);

        if (op != nullptr) {
          asyncProxyOpDequeue(peer, op);
          asyncOpCount--;
        }
        pollfds[s].fd = -1;
        npeers--;
      }
    }
  }

  // Wait for all operations to complete and stop progress thread before freeing any resource
  if (ncclProxyProgressDestroy(proxyState) != ncclSuccess) {
    WARN("[Proxy Service] proxyDestroy failed");
  }
  for (int s=0; s<maxnpeers; s++) {
    (void)ncclSocketClose(&peers[s].sock);
  }
  ncclProxyFreeConnections(&connectionPool, proxyState);
  (void)ncclSocketClose(proxyState->listenSock);
  free(proxyState->listenSock);
  proxyOpsFree(proxyState);
  return NULL;
}


// Process a request on the UDS socket
static ncclResult_t proxyUDSRecvReq(struct ncclProxyState* proxyState, int reqFd) {
  ncclIpcHdr hdr;
  int rmtFd = -1;

  NCCLCHECK(ncclIpcSocketRecvMsg(&proxyState->ipcSock, &hdr, sizeof(hdr), &rmtFd));
  if (hdr.type == ncclProxyMsgGetFd) {
    // cuMem API support for non-UB case, and rmtFd is not used since UDS proxy thread need to export
    // fd from handle and send it back to the main thread to import the buffer. We just need to close
    // this dummy rmtFd.
    uint64_t handle = *(uint64_t*)hdr.data;
    INFO(NCCL_PROXY, "proxyUDSRecvReq::ncclProxyMsgGetFd rank %d opId %p handle=0x%lx", hdr.rank, hdr.opId, handle);
    close(rmtFd);
    return proxyGetFd(proxyState, hdr.rank, hdr.opId, handle);
  } else if (hdr.type == ncclProxyMsgQueryFd) {
    // remote main thread registers buffer into this rank, it querys rmtFd of this rank through UDS
    // and the rmtFd is returned unchanged back to remote main thread which will use rmtFd to call into
    // proxy service thread for buffer registration.
    INFO(NCCL_PROXY, "proxyUDSRecvReq::proxyQueryFd rank %d opId %p rmtFd %d", hdr.rank, hdr.opId, rmtFd);
    return proxyQueryFd(proxyState, hdr.rank, hdr.opId, rmtFd);
  }

  return ncclInternalError;
}

// UDS fd handle support
void* ncclProxyServiceUDS(void* _args) {
  struct ncclProxyState* proxyState =  (struct ncclProxyState*) _args;
  struct pollfd pollfds[1];

  if (setProxyThreadContext(proxyState)) {
    INFO(NCCL_INIT, "[Proxy Service UDS] Set CUDA context on device %d", proxyState->cudaDev);
  } else if (cudaSetDevice(proxyState->cudaDev) != cudaSuccess) {
    WARN("[Proxy Service UDS] Failed to set CUDA device %d", proxyState->cudaDev);
  }

  INFO(NCCL_INIT, "[Proxy Service UDS] Device %d CPU core %d", proxyState->cudaDev, sched_getcpu());

  if (ncclIpcSocketGetFd(&proxyState->ipcSock, &pollfds[0].fd) != ncclSuccess) {
    WARN("[Proxy Service UDS] Get listenSock fd fails");
    return NULL;
  };
  pollfds[0].events = POLLIN|POLLHUP;

  while (1) {
    /* never let proxy service thread blocks in poll, or it cannot receive abortFlag. */
    int ret;
    do {
      ret = poll(pollfds, 1, 500);
    } while (ret < 0 && errno == EINTR);
    if (ret < 0) {
      WARN("[Proxy Service UDS] Poll failed: %s", strerror(errno));
      return NULL;
    }

    // Check for stop/abort
    if (__atomic_load_n(&proxyState->stop, __ATOMIC_ACQUIRE) || __atomic_load_n(proxyState->abortFlag, __ATOMIC_ACQUIRE)) break;

    if (pollfds[0].revents) {
      // A request was seen on the UDS fd
      proxyUDSRecvReq(proxyState, pollfds[0].fd);
    }
  }

  (void)ncclIpcSocketClose(&proxyState->ipcSock);
  INFO(NCCL_PROXY, "[Proxy Service UDS] exit: stop %d abortFlag %d", proxyState->stop, *proxyState->abortFlag);
  return NULL;
}

ncclResult_t ncclProxyInit(struct ncclComm* comm, struct ncclSocket* sock, union ncclSocketAddress* peerAddresses, uint64_t *peerAddressesUDS) {
  assert(comm->sharedRes->proxyState == NULL);
  NCCLCHECK(ncclCalloc(&comm->sharedRes->proxyState, 1));
  comm->proxyState = comm->sharedRes->proxyState;
  comm->proxyState->refCount = 1;
  comm->proxyState->listenSock = sock;
  comm->proxyState->peerAddresses = peerAddresses;
  comm->proxyState->peerAddressesUDS = peerAddressesUDS;

  // UDS support
  NCCLCHECK(ncclIpcSocketInit(&comm->proxyState->ipcSock, comm->rank, peerAddressesUDS[comm->rank], comm->abortFlag));
  return ncclSuccess;
}

ncclResult_t ncclProxyCreate(struct ncclComm* comm) {
  /* proxyState is shared among parent comm and split comms. comm->proxyState->thread is
   * pthread_join()'d by commFree() in init.cc when the refCount reduces down to 0. */
  struct ncclProxyState* proxyState = comm->proxyState;
  if (proxyState->refCount == 1) {
    /* we have to make sure all following fields in comm have been initialized. */
    proxyState->tpRank = comm->rank;
    proxyState->tpnRanks = comm->nRanks;
    proxyState->tpLocalnRanks = comm->localRanks;
    proxyState->cudaDev = comm->cudaDev;
    proxyState->abortFlag = comm->abortFlag;
    proxyState->p2pnChannels = comm->p2pnChannels;
    proxyState->p2pChunkSize = comm->p2pChunkSize;
    proxyState->nChannels = comm->nChannels;
    proxyState->allocP2pNetLLBuffers = comm->allocP2pNetLLBuffers;
    proxyState->dmaBufSupport = comm->dmaBufSupport;
    proxyState->ncclNet = comm->ncclNet;
    proxyState->ncclCollNet = comm->ncclCollNet;
    proxyState->profilerContext = comm->profilerContext;
    proxyState->directMode = comm->directMode;
    memcpy(proxyState->buffSizes, comm->buffSizes, sizeof(comm->buffSizes));

    if(TIMER_LOG_ENTRY){
      global_timer_log.init();
    }

    PTHREADCHECK(pthread_create(&comm->proxyState->thread, NULL, ncclProxyService, comm->proxyState), "pthread_create");
    ncclSetThreadName(comm->proxyState->thread, "NCCL Service %2d", comm->cudaDev);

    // UDS support
    INFO(NCCL_PROXY, "UDS: Creating service thread comm %p rank %d", comm, comm->rank);
    PTHREADCHECK(pthread_create(&comm->proxyState->threadUDS, NULL, ncclProxyServiceUDS, comm->proxyState), "pthread_create");
    ncclSetThreadName(comm->proxyState->threadUDS, "NCCL UDS Service %2d", comm->cudaDev);
  }
  return ncclSuccess;
}

ncclResult_t ncclProxyStop(struct ncclComm* comm) {
  if (comm->proxyState) {
    struct ncclProxyState* sharedProxyState = comm->proxyState;

    if ((comm->proxyRefCountOld = ncclAtomicRefCountDecrement(&sharedProxyState->refCount)) == 0) {
      if (*comm->abortFlag == 0 && sharedProxyState->peerAddresses) {
        // We need to send a ncclProxyMsgStop message to our own proxy
        struct ncclSocket sock;
        int type = ncclProxyMsgStop;
        NCCLCHECK(ncclSocketInit(&sock, sharedProxyState->peerAddresses + comm->topParentRanks[comm->rank], comm->sharedRes->magic, ncclSocketTypeProxy, comm->abortFlag));
        if (ncclSocketConnect(&sock) == ncclSuccess) {
          (void)ncclSocketSend(&sock, &type, sizeof(int));
        }
        (void)ncclSocketClose(&sock);
      }

      if (sharedProxyState->peerSocks) {
        int tplocalRanks = comm->sharedRes->tpNLocalRanks;
        for (int i = 0; i < tplocalRanks; i++) {
          int fd;
          NCCLCHECK(ncclSocketGetFd(sharedProxyState->peerSocks + i, &fd));
          if (fd >= 0) {
            if (sharedProxyState->proxyOps[i].pool) {
              NCCLCHECK(ncclShmClose(sharedProxyState->proxyOps[i].handle));
            }
            if (sharedProxyState->sharedDevMems[i]) {
              if (!ncclCuMemEnable()) {
                CUDACHECK(cudaIpcCloseMemHandle(sharedProxyState->sharedDevMems[i]));
              }
            }
            int type = ncclProxyMsgClose;
            (void)ncclSocketSend(sharedProxyState->peerSocks + i, &type, sizeof(int));
            NCCLCHECK(ncclSocketClose(sharedProxyState->peerSocks + i));
          }
        }
      }
      // Now we notify proxy service and UDS thread to exit.
      __atomic_store_n(&comm->proxyState->stop, 1, __ATOMIC_RELEASE);
    }
  }

  return ncclSuccess;
}

ncclResult_t ncclProxyDestroy(struct ncclComm* comm) {
  if(TIMER_LOG_ENTRY){
    global_timer_log.destroy();
  }
  struct ncclProxyState* sharedProxyState = comm->sharedRes->proxyState;

  if (sharedProxyState) {
    assert(sharedProxyState->refCount == 0);
    free(sharedProxyState->peerAddresses);
    free(sharedProxyState->peerAddressesUDS);
    free(sharedProxyState->peerSocks);
    free(sharedProxyState->proxyOps);
    free(sharedProxyState->sharedDevMems);
    expectedProxyResponseFree(sharedProxyState);
    free(sharedProxyState);
  }
  return ncclSuccess;
}<|MERGE_RESOLUTION|>--- conflicted
+++ resolved
@@ -419,18 +419,14 @@
   args->state = ncclProxyOpReady;
   args->progress = op->connection->tcomm->proxyProgress;
   args->proxyAppendPtr = op->connection->proxyAppendPtr;
-<<<<<<< HEAD
   args->ncclFuncTimes = op->ncclFuncTimes;
   args->peerRank = op->peerRank;
   args->groupHash = op->groupHash;
   args->rank = op->rank;
-=======
-
   // args fields for Pass SM.
   args->syncCond = op->syncCond;
   // p2p registed, set args->reg to the reg pointer
   args->reg=op->regp;
->>>>>>> e5d2fd76
   return ncclSuccess;
 }
 
